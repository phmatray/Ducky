--- conflicted
+++ resolved
@@ -165,12 +165,8 @@
                 try
                 {
                     const int pageSize = 5;
-<<<<<<< HEAD
-                    var currentPage = pair.State.Pagination.CurrentPage;
-=======
                     var state = pair.State;
                     var currentPage = state.Pagination.CurrentPage;
->>>>>>> aa3c4e58
                     var response = await moviesService.GetMoviesAsync(currentPage, pageSize, ct);
                     var dictionary = response.Movies.ToImmutableDictionary(movie => movie.Id);
                     return new LoadMoviesSuccess(dictionary, response.TotalItems) as IAction;
